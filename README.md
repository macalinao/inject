# inject
--
    import "github.com/simplyianm/inject"

Package inject provides utilities for mapping and injecting dependencies.

Fork of [codegangsta's inject](https://github.com/codegangsta/inject) since it
seems to be unmaintained.

## Usage

#### func  InterfaceOf

```go
func InterfaceOf(value interface{}) reflect.Type
```
InterfaceOf dereferences a pointer to an Interface type. It panics if value is
not an pointer to an interface.

#### type Injector

```go
type Injector interface {
	// SetParent sets the parent of the injector. If the injector cannot find a
	// dependency in its Type map it will check its parent before returning an
	// error.
	SetParent(Injector)

	// ApplyMap applies dependencies to the provided struct and registers it
	// if it is successful.
	ApplyMap(interface{}) (Injector, error)

	// Maps dependencies in the Type map to each field in the struct
	// that is tagged with 'inject'. Returns an error if the injection
	// fails.
	Apply(interface{}) error

	// Invoke attempts to call the interface{} provided as a function,
	// providing dependencies for function arguments based on Type. Returns
	// a slice of reflect.Value representing the returned values of the function.
	// Returns an error if the injection fails.
	Invoke(interface{}) ([]reflect.Value, error)

	// Maps the interface{} value based on its immediate type from reflect.TypeOf.
	Map(interface{}) Injector

	// Maps the interface{} value based on the pointer of an Interface provided.
	// This is really only useful for mapping a value as an interface, as interfaces
	// cannot at this time be referenced directly without a pointer.
<<<<<<< HEAD
	MapTo(interface{}, interface{}) Injector

=======
	MapTo(interface{}, interface{}) TypeMapper
	// Provide the dynamic type of interface{} returns,
	Provide(interface{}) TypeMapper
>>>>>>> 3376f13a
	// Provides a possibility to directly insert a mapping based on type and value.
	// This makes it possible to directly map type arguments not possible to instantiate
	// with reflect like unidirectional channels.
	Set(reflect.Type, reflect.Value) Injector

	// Returns the Value that is mapped to the current type. Returns a zeroed Value if
	// the Type has not been mapped.
	Get(reflect.Type) reflect.Value
}
```

Injector represents an interface for mapping and injecting dependencies into
structs and function arguments.

#### func  New

```go
func New() Injector
```
New returns a new Injector.<|MERGE_RESOLUTION|>--- conflicted
+++ resolved
@@ -47,14 +47,11 @@
 	// Maps the interface{} value based on the pointer of an Interface provided.
 	// This is really only useful for mapping a value as an interface, as interfaces
 	// cannot at this time be referenced directly without a pointer.
-<<<<<<< HEAD
 	MapTo(interface{}, interface{}) Injector
 
-=======
-	MapTo(interface{}, interface{}) TypeMapper
-	// Provide the dynamic type of interface{} returns,
-	Provide(interface{}) TypeMapper
->>>>>>> 3376f13a
+	// Provide the dynamic type of interface{} returns.
+	Provide(interface{}) Injector
+
 	// Provides a possibility to directly insert a mapping based on type and value.
 	// This makes it possible to directly map type arguments not possible to instantiate
 	// with reflect like unidirectional channels.
