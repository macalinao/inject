package inject_test

import (
	"fmt"
	"reflect"
	"testing"

<<<<<<< HEAD
	"github.com/simplyianm/inject"
=======
	"github.com/tsaikd/inject"
>>>>>>> 3376f13a
)

type SpecialString interface {
}

type TestStruct struct {
	Dep1 string        `inject:"t" json:"-"`
	Dep2 SpecialString `inject`
	Dep3 string
}

type Greeter struct {
	Name string
}

func (g *Greeter) String() string {
	return "Hello, My name is " + g.Name
}

/* Test Helpers */
func expect(t *testing.T, a interface{}, b interface{}) {
	if a != b {
		t.Errorf("Expected %v (type %v) - Got %v (type %v)", b, reflect.TypeOf(b), a, reflect.TypeOf(a))
	}
}

func refute(t *testing.T, a interface{}, b interface{}) {
	if a == b {
		t.Errorf("Did not expect %v (type %v) - Got %v (type %v)", b, reflect.TypeOf(b), a, reflect.TypeOf(a))
	}
}

func TestInjectorInvoke(t *testing.T) {
	injector := inject.New()
	expect(t, injector == nil, false)

	dep := "some dependency"
	injector.Map(dep)
	dep2 := "another dep"
	injector.MapTo(dep2, (*SpecialString)(nil))
	dep3 := make(chan *SpecialString)
	dep4 := make(chan *SpecialString)
	typRecv := reflect.ChanOf(reflect.RecvDir, reflect.TypeOf(dep3).Elem())
	typSend := reflect.ChanOf(reflect.SendDir, reflect.TypeOf(dep4).Elem())
	injector.Set(typRecv, reflect.ValueOf(dep3))
	injector.Set(typSend, reflect.ValueOf(dep4))

	_, err := injector.Invoke(func(d1 string, d2 SpecialString, d3 <-chan *SpecialString, d4 chan<- *SpecialString) {
		expect(t, d1, dep)
		expect(t, d2, dep2)
		expect(t, reflect.TypeOf(d3).Elem(), reflect.TypeOf(dep3).Elem())
		expect(t, reflect.TypeOf(d4).Elem(), reflect.TypeOf(dep4).Elem())
		expect(t, reflect.TypeOf(d3).ChanDir(), reflect.RecvDir)
		expect(t, reflect.TypeOf(d4).ChanDir(), reflect.SendDir)
	})

	expect(t, err, nil)
}

func TestInjectorInvokeReturnValues(t *testing.T) {
	injector := inject.New()
	expect(t, injector == nil, false)

	dep := "some dependency"
	injector.Map(dep)
	dep2 := "another dep"
	injector.MapTo(dep2, (*SpecialString)(nil))

	result, err := injector.Invoke(func(d1 string, d2 SpecialString) string {
		expect(t, d1, dep)
		expect(t, d2, dep2)
		return "Hello world"
	})

	expect(t, result[0].String(), "Hello world")
	expect(t, err, nil)
}

func TestInjectorApply(t *testing.T) {
	injector := inject.New()

	injector.Map("a dep").MapTo("another dep", (*SpecialString)(nil))

	s := TestStruct{}
	err := injector.Apply(&s)
	expect(t, err, nil)

	expect(t, s.Dep1, "a dep")
	expect(t, s.Dep2, "another dep")
	expect(t, s.Dep3, "")
}

func TestInjectorApplyMap(t *testing.T) {
	injector := inject.New()

	injector.Map("a dep").MapTo("another dep", (*SpecialString)(nil))

	s := TestStruct{}
	res, err := injector.ApplyMap(&s)
	expect(t, err, nil)
	expect(t, res, injector)

	expect(t, s.Dep1, "a dep")
	expect(t, s.Dep2, "another dep")
	expect(t, s.Dep3, "")

	st := reflect.TypeOf((*TestStruct)(nil))
	injectRet := injector.Get(st).Interface().(*TestStruct)
	expect(t, *injectRet, s)
}

func TestInterfaceOf(t *testing.T) {
	iType := inject.InterfaceOf((*SpecialString)(nil))
	expect(t, iType.Kind(), reflect.Interface)

	iType = inject.InterfaceOf((**SpecialString)(nil))
	expect(t, iType.Kind(), reflect.Interface)

	// Expecting nil
	defer func() {
		rec := recover()
		refute(t, rec, nil)
	}()
	iType = inject.InterfaceOf((*testing.T)(nil))
}

func TestInjectorSet(t *testing.T) {
	injector := inject.New()
	typ := reflect.TypeOf("string")
	typSend := reflect.ChanOf(reflect.SendDir, typ)
	typRecv := reflect.ChanOf(reflect.RecvDir, typ)

	// instantiating unidirectional channels is not possible using reflect
	// http://golang.org/src/pkg/reflect/value.go?s=60463:60504#L2064
	chanRecv := reflect.MakeChan(reflect.ChanOf(reflect.BothDir, typ), 0)
	chanSend := reflect.MakeChan(reflect.ChanOf(reflect.BothDir, typ), 0)

	injector.Set(typSend, chanSend)
	injector.Set(typRecv, chanRecv)

	expect(t, injector.Get(typSend).IsValid(), true)
	expect(t, injector.Get(typRecv).IsValid(), true)
	expect(t, injector.Get(chanSend.Type()).IsValid(), false)
}

func TestInjectorGet(t *testing.T) {
	injector := inject.New()

	injector.Map("some dependency")

	expect(t, injector.Get(reflect.TypeOf("string")).IsValid(), true)
	expect(t, injector.Get(reflect.TypeOf(11)).IsValid(), false)
}

func TestInjectorSetParent(t *testing.T) {
	injector := inject.New()
	injector.MapTo("another dep", (*SpecialString)(nil))

	injector2 := inject.New()
	injector2.SetParent(injector)

	expect(t, injector2.Get(inject.InterfaceOf((*SpecialString)(nil))).IsValid(), true)
}

func TestInjectImplementors(t *testing.T) {
	injector := inject.New()
	g := &Greeter{"Jeremy"}
	injector.Map(g)

	expect(t, injector.Get(inject.InterfaceOf((*fmt.Stringer)(nil))).IsValid(), true)
}

func Test_InjectorProvideStruct(t *testing.T) {
	injector := inject.New()

	expect(t, injector.Get(reflect.TypeOf(&TestStruct{})).IsValid(), false)

	injector.Provide(func() *TestStruct {
		return &TestStruct{
			Dep3: "test",
		}
	})

	injectedStruct := injector.Get(reflect.TypeOf(&TestStruct{}))
	expect(t, injectedStruct.IsValid(), true)
	if injectedStruct.IsValid() {
		expect(t, injectedStruct.Interface().(*TestStruct).Dep3, "test")
	}

	_, err := injector.Invoke(func(s1 *TestStruct) {
		expect(t, s1.Dep3, "test")
	})
	expect(t, err, nil)
}

func Test_InjectorProvideInterface(t *testing.T) {
	injector := inject.New()

	expect(t, injector.Get(inject.InterfaceOf((*fmt.Stringer)(nil))).IsValid(), false)

	injector.Provide(func() fmt.Stringer {
		return &Greeter{"Jeremy"}
	})

	expect(t, injector.Get(inject.InterfaceOf((*fmt.Stringer)(nil))).IsValid(), true)

	_, err := injector.Invoke(func(stringer fmt.Stringer) {
		expect(t, stringer.String(), "Hello, My name is Jeremy")
	})
	expect(t, err, nil)
}<|MERGE_RESOLUTION|>--- conflicted
+++ resolved
@@ -5,11 +5,7 @@
 	"reflect"
 	"testing"
 
-<<<<<<< HEAD
 	"github.com/simplyianm/inject"
-=======
-	"github.com/tsaikd/inject"
->>>>>>> 3376f13a
 )
 
 type SpecialString interface {
